--- conflicted
+++ resolved
@@ -95,8 +95,6 @@
         self.client_id = os.getenv("GOOGLE_CLIENT_ID")
         self.client_secret = os.getenv("GOOGLE_CLIENT_SECRET")
         self.rollout_gate = rollout_gate
-<<<<<<< HEAD
-=======
 
         # Internal-only configuration
         self.internal_only = os.getenv("GOOGLE_INTERNAL_ONLY", "true").lower() == "true"
@@ -185,7 +183,6 @@
                     retriable=False,
                 )
                 raise ValueError(json.dumps(error))
->>>>>>> 32c4e295
 
     def list_actions(self) -> list[ActionDefinition]:
         """List available Google actions."""
